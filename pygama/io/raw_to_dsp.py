#! /usr/bin/env python3

import os
import sys
import json
import h5py
import time
import numpy as np
from collections import OrderedDict
from pprint import pprint
import argparse

from pygama import __version__ as pygama_version
from pygama.io import lh5
from pygama.utils import update_progress
import pygama.git as git
from pygama.dsp.build_processing_chain import *

def raw_to_dsp(f_raw, f_dsp, dsp_config, lh5_tables=None, database=None,
               outputs=None, n_max=np.inf, overwrite=True, buffer_len=3200, 
               block_width=16, verbose=1):
    """
    Uses the ProcessingChain class.
    The list of processors is specifed via a JSON file.
    """
    t_start = time.time()

    if isinstance(dsp_config, str):
        with open(dsp_config, 'r') as config_file:
            dsp_config = json.load(config_file, object_pairs_hook=OrderedDict)
    
    if not isinstance(dsp_config, dict):
        raise Exception('Error, dsp_config must be an dict')

    raw_store = lh5.Store()
    lh5_file = raw_store.gimme_file(f_raw, 'r')
    if lh5_file is None:
        print(f'raw_to_dsp: input file not found: {f_raw}')
        return
    else: print(f'Opened file {f_raw}')

    # if no group is specified, assume we want to decode every table in the file
    if lh5_tables is None:
        lh5_tables = []
        lh5_tables_temp = raw_store.ls(f_raw)

        # sometimes 'raw' is nested, e.g g024/raw
        for tb in lh5_tables_temp:
            if "raw" not in tb:
                tbname = raw_store.ls(lh5_file[tb])[0]
                if "raw" in tbname:
                    tb = tb +'/'+ tbname # g024 + /raw
            lh5_tables.append(tb)
    
    # make sure every group points to waveforms, if not, remove the group
    for tb in lh5_tables:
        if 'raw' not in tb:
            lh5_tables.remove(tb)

    # get the database parameters. For now, this will just be a dict in a json
    # file, but eventually we will want to interface with the metadata repo
    if isinstance(database, str):
        with open(database, 'r') as db_file:
            database = json.load(db_file)

    if database and not isinstance(database, dict):
        database = None
        print('database is not a valid json file or dict. Using default db values.')
    
    # delete the old file. TODO: ONCE BUGS ARE FIXED IN LH5 MODULE, DO THIS ONLY IF OVERWRITE IS TRUE!
    try:
        os.remove(f_dsp)
        print("Deleted", f_dsp)
    except:
        pass
    
    for tb in lh5_tables:
        # load primary table and build processing chain and output table
        tot_n_rows = raw_store.read_n_rows(tb, f_raw)
        if n_max and n_max<tot_n_rows: tot_n_rows=n_max

        chan_name = tb.split('/')[0]
        db_dict = database.get(chan_name) if database else None
        lh5_in, n_rows_read = raw_store.read_object(tb, f_raw, 0, buffer_len)
        pc, tb_out = build_processing_chain(lh5_in, dsp_config, db_dict, outputs, verbose, block_width)
        
        print(f'Processing table: {tb} ...')
        for start_row in range(0, tot_n_rows, buffer_len):
            if verbose > 0:
                update_progress(start_row/tot_n_rows)
            lh5_in, n_rows = raw_store.read_object(tb, f_raw, start_row=start_row, obj_buf=lh5_in)
            n_rows = min(tot_n_rows-start_row, n_rows)
            pc.execute(0, n_rows)
            raw_store.write_object(tb_out, tb.replace('/raw', '/dsp'), f_dsp, n_rows=n_rows)
            
        if verbose > 0:
            update_progress(1)
        print(f'Done.  Writing to file {f_dsp}')

    # write processing metadata
    dsp_info = lh5.Struct()
    dsp_info.add_field('timestamp', lh5.Scalar(np.uint64(time.time())))
    dsp_info.add_field('python_version', lh5.Scalar(sys.version))
    dsp_info.add_field('numpy_version', lh5.Scalar(np.version.version))
    dsp_info.add_field('h5py_version', lh5.Scalar(h5py.version.version))
    dsp_info.add_field('hdf5_version', lh5.Scalar(h5py.version.hdf5_version))
    dsp_info.add_field('pygama_version', lh5.Scalar(pygama_version))
    dsp_info.add_field('pygama_branch', lh5.Scalar(git.branch))
    dsp_info.add_field('pygama_revision', lh5.Scalar(git.revision))
    dsp_info.add_field('pygama_date', lh5.Scalar(git.commit_date))
    dsp_info.add_field('dsp_config', lh5.Scalar(json.dumps(dsp_config, indent=2)))
    raw_store.write_object(dsp_info, 'dsp_info', f_dsp)

    t_elap = (time.time() - t_start) / 60
    print(f'Done processing.  Time elapsed: {t_elap:.2f} min.')



<<<<<<< HEAD
def build_processing_chain(lh5_in, dsp_config, db_dict = None,
                           outputs = None, verbosity=1, block_width=16):
    """
    Produces a ProcessingChain object and an lh5 table for output parameters
    from an input lh5 table and a json recipe.
    
    Returns (proc_chain, lh5_out):
    - proc_chain: ProcessingChain object that is bound to lh5_in and lh5_out;
      all you need to do is handle file i/o for lh5_in/out and run execute
    - lh5_out: output LH5 table
    
    Required arguments:
    - lh5_in: input LH5 table
    - config: dict or name of json file containing a recipe for
      constructing the ProcessingChain object produced by this function.
      config is formated as a json dict with different processors. Config
      should have a dictionary called processors, containing dictionaries
      of the following format:
        Key: parameter name: name of parameter produced by the processor.
             can optionally provide multiple, separated by spaces
        Values:
          processor (req): name of gufunc
          module (req): name of module in which to find processor
          prereqs (req): name of parameters from other processors and from 
            input that are required to exist to run this
          args (req): list of arguments for processor, with variables passed
            by name or value. Names should either be inputs from lh5_in, or
            parameter names for other processors. Names of the format db.name
            will look up the parameter in the metadata. 
          kwargs (opt): kwargs used when adding processors to proc_chain
          init_args (opt): args used when initializing a processor that has
            static data (for factory functions)
          default (opt): default value for db parameters if not found
          unit (opt): unit to be used for attr in lh5 file.
      There may also be a list called 'outputs', containing a list of parameters
      to put into lh5_out.
    
    Optional keyword arguments:
    - outputs: list of parameters to put in the output lh5 table. If None,
      use the parameters in the 'outputs' list from config
    - db_dict: a nested dict pointing to values for db args.
      e.g. if a processor uses arg db.trap.risetime, it will look up
          db_dict['trap']['risetime']
      and use the found value. If no value is found, use the default defined
      in the config file.
    - verbosity: verbosity level:
            0: Print nothing (except errors...)
            1: Print basic warnings (default)
            2: Print basic debug info
            3: Print friggin' everything!    
    - block_width: number of entries to process at once.
    """
    
    if isinstance(dsp_config, str):
        with open(dsp_config) as f:
            dsp_config = json.load(f)
    elif dsp_config is None:
        dsp_config = {'outputs':[], 'processors':{}}
    else:
        # We don't want to modify the input!
        dsp_config = deepcopy(dsp_config)

    if outputs is None:
        outputs = dsp_config['outputs']

    processors = dsp_config['processors']
    
    # for processors with multiple outputs, add separate entries to the processor list
    for key in list(processors):
        keys = [k for k in re.split(",| ", key) if k!='']
        if len(keys)>1:
            for k in keys:
                processors[k] = key
    
    # Recursive function to crawl through the parameters/processors and get
    # a sequence of unique parameters such that parameters always appear after
    # their dependencies. For parameters that are not produced by the ProcChain
    # (i.e. input/db parameters), add them to the list of leafs
    # https://www.electricmonk.nl/docs/dependency_resolving_algorithm/dependency_resolving_algorithm.html
    def resolve_dependencies(par, resolved, leafs, unresolved=[]):
        if par in resolved:
            return
        elif par in unresolved:
            raise Exception('Circular references detected: %s -> %s' % (par, edge))

        # if we don't find a node, this is a leaf
        node = processors.get(par)
        if node is None:
            if par not in leafs:
                leafs.append(par)
            return

        # if it's a string, that means it is part of a processor that returns multiple outputs (see above); in that case, node is a str pointing to the actual node we want
        if isinstance(node, str):
            resolve_dependencies(node, resolved, leafs, unresolved)
            return
        
        edges = node['prereqs']
        unresolved.append(par)
        for edge in edges:
            resolve_dependencies(edge, resolved, leafs, unresolved)
        resolved.append(par)
        unresolved.remove(par)

    proc_par_list = [] # calculated from processors
    input_par_list = [] # input from file and used for processors
    copy_par_list = [] # copied from input to output
    out_par_list = []
    
    for out_par in outputs:
        if out_par not in processors:
            copy_par_list.append(out_par)
        else:
            resolve_dependencies(out_par, proc_par_list, input_par_list)
            out_par_list.append(out_par)

    if verbosity>0:
        print('Processing parameters:', str(proc_par_list))
        print('Required input parameters:', str(input_par_list))
        print('Copied output parameters:', str(copy_par_list))
        print('Processed output parameters:', str(out_par_list))
    
    proc_chain = ProcessingChain(block_width, lh5_in.size, verbosity = verbosity)
    
    # Now add all of the input buffers from lh5_in (and also the clk time)
    for input_par in input_par_list:
        buf_in = lh5_in.get(input_par)
        if buf_in is None:
            print("I don't know what to do with " + input_par + ". Building output without it!")
        elif isinstance(buf_in, lh5.Array):
            proc_chain.add_input_buffer(input_par, buf_in.nda)
        elif isinstance(buf_in, lh5.Table):
            # check if this is waveform
            if 't0' and 'dt' and 'values' in buf_in:
                proc_chain.add_input_buffer(input_par, buf_in['values'].nda, 'float32')
                clk = buf_in['dt'].nda[0] * unit_parser.parse_unit(lh5_in['waveform']['dt'].attrs['units'])
                if proc_chain._clk is not None and proc_chain._clk != clk:
                    print("Somehow you managed to set multiple clock frequencies...Using " + str(proc_chain._clk))
                else:
                    proc_chain._clk = clk

    # now add the processors
    for proc_par in proc_par_list:
        recipe = processors[proc_par]
        module = importlib.import_module(recipe['module'])
        func = getattr(module, recipe['function'])
        args = recipe['args']
        for i, arg in enumerate(args):
            if isinstance(arg, str) and arg[0:3]=='db.':
                lookup_path = arg[3:].split('.')
                try:
                    node = db_dict
                    for key in lookup_path:
                        node = node[key]
                    args[i] = node
                    if(verbosity>0):
                        print("Database lookup: found", node, "for", arg)
                except:
                    try:
                        args[i] = recipe['defaults'][arg]
                        if(verbosity>0):
                            print("Database lookup: using default value of", args[i], "for", arg)
                    except:
                        raise Exception('Did not find', arg, 'in database, and could not find default value.')
            
        kwargs = recipe.get('kwargs', {}) # might also need db lookup here
        # if init_args are defined, parse any strings and then call func
        # as a factory/constructor function
        try:
            init_args = recipe['init_args']
            for i, arg in enumerate(init_args):
                if isinstance(arg, str) and arg[0:3]=='db.':
                    lookup_path = arg[3:].split('.')
                    try:
                        node = db_dict
                        for key in lookup_path:
                            node = node[key]
                        init_args[i] = node
                        if(verbosity>0):
                            print("Database lookup: found", node, "for", arg)
                    except:
                        try:
                            init_args[i] = recipe['defaults'][arg]
                            if(verbosity>0):
                                print("Database lookup: using default value of", init_args[i], "for", arg)
                        except:
                            raise Exception('Did not find', arg, 'in database, and could not find default value.')
                    arg = init_args[i]

                # see if string can be parsed by proc_chain
                if isinstance(arg, str):
                    try:
                        init_args[i] = proc_chain.get_variable(arg)
                    except:
                        pass
                    
            if(verbosity>1):
                print("Building function", func.__name__, "from init_args", init_args)
            func = func(*init_args)
        except:
            pass
        proc_chain.add_processor(func, *args, **kwargs)

    
    # build the output buffers
    lh5_out = lh5.Table(size=proc_chain._buffer_len)
    
    # add inputs that are directly copied
    for copy_par in copy_par_list:
        buf_in = lh5_in.get(copy_par)
        if isinstance(buf_in, lh5.Array):
            lh5_out.add_field(copy_par, buf_in)
        elif isinstance(buf_in, lh5.Table):
            # check if this is waveform
            if 't0' and 'dt' and 'values' in buf_in:
                lh5_out.add_field(copy_par, buf_in['values'])
                clk = buf_in['dt'].nda[0] * unit_parser.parse_unit(lh5_in['waveform']['dt'].attrs['units'])
                if proc_chain._clk is not None and proc_chain._clk != clk:
                    print("Somehow you managed to set multiple clock frequencies...Using " + str(proc_chain._clk))
                else:
                    proc_chain._clk = clk
        else:
            print("I don't know what to do with " + copy_par + ". Building output without it!")
    
    # finally, add the output buffers to lh5_out and the proc chain
    for out_par in out_par_list:
        recipe = processors[out_par]
        # special case for proc with multiple outputs
        if isinstance(recipe, str):
            i = [k for k in re.split(",| ", recipe) if k!=''].index(out_par)
            recipe = processors[recipe]
            unit = recipe['unit'][i]
        else:
            unit = recipe['unit']
        
        try:
            scale = convert(1, unit_parser.parse_unit(unit), clk)
        except InvalidConversion:
            scale = None
        
        buf_out = proc_chain.get_output_buffer(out_par, unit=scale)
        lh5_out.add_field(out_par, lh5.Array(buf_out, attrs={"units":unit}) )
    return (proc_chain, lh5_out)
        
=======
>>>>>>> dc35928f
if __name__=="__main__":
    parser = argparse.ArgumentParser(description=
"""Process a single tier 1 LH5 file and produce a tier 2 LH5 file using a
json config file and raw_to_dsp.""")
    
    arg = parser.add_argument
    arg('file', help="Input (tier 1) LH5 file.")
    arg('-o', '--output',
        help="Name of output file. By default, output to ./t2_[input file name].")
    
    arg('-v', '--verbose', default=1, type=int,
        help="Verbosity level: 0=silent, 1=basic warnings, 2=verbose output, 3=debug. Default is 2.")
    
    arg('-b', '--block', default=16, type=int,
        help="Number of waveforms to process simultaneously. Default is 8")
    
    arg('-c', '--chunk', default=3200, type=int,
        help="Number of waveforms to read from disk at a time. Default is 256. THIS IS NOT IMPLEMENTED YET!")
    arg('-n', '--nevents', default=None, type=int,
        help="Number of waveforms to process. By default do the whole file")
    arg('-g', '--group', default=None, action='append', type=str,
        help="Name of group in LH5 file. By default process all base groups. Supports wildcards.")
    defaultconfig = os.path.dirname(os.path.realpath(__loader__.get_filename())) + '/dsp_config.json'
    arg('-j', '--jsonconfig', default=defaultconfig, type=str,
        help="Name of json file used by raw_to_dsp to construct the processing routines used. By default use dsp_config in pygama/apps.")
    arg('-p', '--outpar', default=None, action='append', type=str,
        help="Add outpar to list of parameters written to file. By default use the list defined in outputs list in config json file.")
    arg('-d', '--dbfile', default=None, type=str,
        help="JSON file to read DB parameters from. Should be nested dict with channel at the top level, and parameters below that.")
    arg('-r', '--recreate', action='store_const', const=0, dest='writemode',
        help="Overwrite file if it already exists. Default option. Multually exclusive with --update and --append")
    arg('-u', '--update', action='store_const', const=1, dest='writemode',
        help="Update existing file with new values. Useful with the --outpar option. Mutually exclusive with --recreate and --append THIS IS NOT IMPLEMENTED YET!")
    arg('-a', '--append', action='store_const', const=1, dest='writemode',
        help="Append values to existing file. Mutually exclusive with --recreate and --update THIS IS NOT IMPLEMENTED YET!")
    args = parser.parse_args()

    out = args.output
    if out is None:
        out = 't2_'+args.file[args.file.rfind('/')+1:].replace('t1_', '')

    raw_to_dsp(args.file, out, args.jsonconfig, lh5_tables=args.group, database=args.dbfile, verbose=args.verbose, outputs=args.outpar, n_max=args.nevents, overwrite=args.writemode==0, buffer_len=args.chunk, block_width=args.block)<|MERGE_RESOLUTION|>--- conflicted
+++ resolved
@@ -116,253 +116,6 @@
 
 
 
-<<<<<<< HEAD
-def build_processing_chain(lh5_in, dsp_config, db_dict = None,
-                           outputs = None, verbosity=1, block_width=16):
-    """
-    Produces a ProcessingChain object and an lh5 table for output parameters
-    from an input lh5 table and a json recipe.
-    
-    Returns (proc_chain, lh5_out):
-    - proc_chain: ProcessingChain object that is bound to lh5_in and lh5_out;
-      all you need to do is handle file i/o for lh5_in/out and run execute
-    - lh5_out: output LH5 table
-    
-    Required arguments:
-    - lh5_in: input LH5 table
-    - config: dict or name of json file containing a recipe for
-      constructing the ProcessingChain object produced by this function.
-      config is formated as a json dict with different processors. Config
-      should have a dictionary called processors, containing dictionaries
-      of the following format:
-        Key: parameter name: name of parameter produced by the processor.
-             can optionally provide multiple, separated by spaces
-        Values:
-          processor (req): name of gufunc
-          module (req): name of module in which to find processor
-          prereqs (req): name of parameters from other processors and from 
-            input that are required to exist to run this
-          args (req): list of arguments for processor, with variables passed
-            by name or value. Names should either be inputs from lh5_in, or
-            parameter names for other processors. Names of the format db.name
-            will look up the parameter in the metadata. 
-          kwargs (opt): kwargs used when adding processors to proc_chain
-          init_args (opt): args used when initializing a processor that has
-            static data (for factory functions)
-          default (opt): default value for db parameters if not found
-          unit (opt): unit to be used for attr in lh5 file.
-      There may also be a list called 'outputs', containing a list of parameters
-      to put into lh5_out.
-    
-    Optional keyword arguments:
-    - outputs: list of parameters to put in the output lh5 table. If None,
-      use the parameters in the 'outputs' list from config
-    - db_dict: a nested dict pointing to values for db args.
-      e.g. if a processor uses arg db.trap.risetime, it will look up
-          db_dict['trap']['risetime']
-      and use the found value. If no value is found, use the default defined
-      in the config file.
-    - verbosity: verbosity level:
-            0: Print nothing (except errors...)
-            1: Print basic warnings (default)
-            2: Print basic debug info
-            3: Print friggin' everything!    
-    - block_width: number of entries to process at once.
-    """
-    
-    if isinstance(dsp_config, str):
-        with open(dsp_config) as f:
-            dsp_config = json.load(f)
-    elif dsp_config is None:
-        dsp_config = {'outputs':[], 'processors':{}}
-    else:
-        # We don't want to modify the input!
-        dsp_config = deepcopy(dsp_config)
-
-    if outputs is None:
-        outputs = dsp_config['outputs']
-
-    processors = dsp_config['processors']
-    
-    # for processors with multiple outputs, add separate entries to the processor list
-    for key in list(processors):
-        keys = [k for k in re.split(",| ", key) if k!='']
-        if len(keys)>1:
-            for k in keys:
-                processors[k] = key
-    
-    # Recursive function to crawl through the parameters/processors and get
-    # a sequence of unique parameters such that parameters always appear after
-    # their dependencies. For parameters that are not produced by the ProcChain
-    # (i.e. input/db parameters), add them to the list of leafs
-    # https://www.electricmonk.nl/docs/dependency_resolving_algorithm/dependency_resolving_algorithm.html
-    def resolve_dependencies(par, resolved, leafs, unresolved=[]):
-        if par in resolved:
-            return
-        elif par in unresolved:
-            raise Exception('Circular references detected: %s -> %s' % (par, edge))
-
-        # if we don't find a node, this is a leaf
-        node = processors.get(par)
-        if node is None:
-            if par not in leafs:
-                leafs.append(par)
-            return
-
-        # if it's a string, that means it is part of a processor that returns multiple outputs (see above); in that case, node is a str pointing to the actual node we want
-        if isinstance(node, str):
-            resolve_dependencies(node, resolved, leafs, unresolved)
-            return
-        
-        edges = node['prereqs']
-        unresolved.append(par)
-        for edge in edges:
-            resolve_dependencies(edge, resolved, leafs, unresolved)
-        resolved.append(par)
-        unresolved.remove(par)
-
-    proc_par_list = [] # calculated from processors
-    input_par_list = [] # input from file and used for processors
-    copy_par_list = [] # copied from input to output
-    out_par_list = []
-    
-    for out_par in outputs:
-        if out_par not in processors:
-            copy_par_list.append(out_par)
-        else:
-            resolve_dependencies(out_par, proc_par_list, input_par_list)
-            out_par_list.append(out_par)
-
-    if verbosity>0:
-        print('Processing parameters:', str(proc_par_list))
-        print('Required input parameters:', str(input_par_list))
-        print('Copied output parameters:', str(copy_par_list))
-        print('Processed output parameters:', str(out_par_list))
-    
-    proc_chain = ProcessingChain(block_width, lh5_in.size, verbosity = verbosity)
-    
-    # Now add all of the input buffers from lh5_in (and also the clk time)
-    for input_par in input_par_list:
-        buf_in = lh5_in.get(input_par)
-        if buf_in is None:
-            print("I don't know what to do with " + input_par + ". Building output without it!")
-        elif isinstance(buf_in, lh5.Array):
-            proc_chain.add_input_buffer(input_par, buf_in.nda)
-        elif isinstance(buf_in, lh5.Table):
-            # check if this is waveform
-            if 't0' and 'dt' and 'values' in buf_in:
-                proc_chain.add_input_buffer(input_par, buf_in['values'].nda, 'float32')
-                clk = buf_in['dt'].nda[0] * unit_parser.parse_unit(lh5_in['waveform']['dt'].attrs['units'])
-                if proc_chain._clk is not None and proc_chain._clk != clk:
-                    print("Somehow you managed to set multiple clock frequencies...Using " + str(proc_chain._clk))
-                else:
-                    proc_chain._clk = clk
-
-    # now add the processors
-    for proc_par in proc_par_list:
-        recipe = processors[proc_par]
-        module = importlib.import_module(recipe['module'])
-        func = getattr(module, recipe['function'])
-        args = recipe['args']
-        for i, arg in enumerate(args):
-            if isinstance(arg, str) and arg[0:3]=='db.':
-                lookup_path = arg[3:].split('.')
-                try:
-                    node = db_dict
-                    for key in lookup_path:
-                        node = node[key]
-                    args[i] = node
-                    if(verbosity>0):
-                        print("Database lookup: found", node, "for", arg)
-                except:
-                    try:
-                        args[i] = recipe['defaults'][arg]
-                        if(verbosity>0):
-                            print("Database lookup: using default value of", args[i], "for", arg)
-                    except:
-                        raise Exception('Did not find', arg, 'in database, and could not find default value.')
-            
-        kwargs = recipe.get('kwargs', {}) # might also need db lookup here
-        # if init_args are defined, parse any strings and then call func
-        # as a factory/constructor function
-        try:
-            init_args = recipe['init_args']
-            for i, arg in enumerate(init_args):
-                if isinstance(arg, str) and arg[0:3]=='db.':
-                    lookup_path = arg[3:].split('.')
-                    try:
-                        node = db_dict
-                        for key in lookup_path:
-                            node = node[key]
-                        init_args[i] = node
-                        if(verbosity>0):
-                            print("Database lookup: found", node, "for", arg)
-                    except:
-                        try:
-                            init_args[i] = recipe['defaults'][arg]
-                            if(verbosity>0):
-                                print("Database lookup: using default value of", init_args[i], "for", arg)
-                        except:
-                            raise Exception('Did not find', arg, 'in database, and could not find default value.')
-                    arg = init_args[i]
-
-                # see if string can be parsed by proc_chain
-                if isinstance(arg, str):
-                    try:
-                        init_args[i] = proc_chain.get_variable(arg)
-                    except:
-                        pass
-                    
-            if(verbosity>1):
-                print("Building function", func.__name__, "from init_args", init_args)
-            func = func(*init_args)
-        except:
-            pass
-        proc_chain.add_processor(func, *args, **kwargs)
-
-    
-    # build the output buffers
-    lh5_out = lh5.Table(size=proc_chain._buffer_len)
-    
-    # add inputs that are directly copied
-    for copy_par in copy_par_list:
-        buf_in = lh5_in.get(copy_par)
-        if isinstance(buf_in, lh5.Array):
-            lh5_out.add_field(copy_par, buf_in)
-        elif isinstance(buf_in, lh5.Table):
-            # check if this is waveform
-            if 't0' and 'dt' and 'values' in buf_in:
-                lh5_out.add_field(copy_par, buf_in['values'])
-                clk = buf_in['dt'].nda[0] * unit_parser.parse_unit(lh5_in['waveform']['dt'].attrs['units'])
-                if proc_chain._clk is not None and proc_chain._clk != clk:
-                    print("Somehow you managed to set multiple clock frequencies...Using " + str(proc_chain._clk))
-                else:
-                    proc_chain._clk = clk
-        else:
-            print("I don't know what to do with " + copy_par + ". Building output without it!")
-    
-    # finally, add the output buffers to lh5_out and the proc chain
-    for out_par in out_par_list:
-        recipe = processors[out_par]
-        # special case for proc with multiple outputs
-        if isinstance(recipe, str):
-            i = [k for k in re.split(",| ", recipe) if k!=''].index(out_par)
-            recipe = processors[recipe]
-            unit = recipe['unit'][i]
-        else:
-            unit = recipe['unit']
-        
-        try:
-            scale = convert(1, unit_parser.parse_unit(unit), clk)
-        except InvalidConversion:
-            scale = None
-        
-        buf_out = proc_chain.get_output_buffer(out_par, unit=scale)
-        lh5_out.add_field(out_par, lh5.Array(buf_out, attrs={"units":unit}) )
-    return (proc_chain, lh5_out)
-        
-=======
->>>>>>> dc35928f
 if __name__=="__main__":
     parser = argparse.ArgumentParser(description=
 """Process a single tier 1 LH5 file and produce a tier 2 LH5 file using a
